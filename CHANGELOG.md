--- conflicted
+++ resolved
@@ -4,11 +4,8 @@
 Darts is still in an early development phase and we cannot always guarantee backwards compatibility. Changes that may **break code which uses a previous release of Darts** are marked with a "&#x1F534;".
 
 ## [Unreleased](https://github.com/unit8co/darts/tree/master)
-<<<<<<< HEAD
 - An issue where num_stacks is used instead of self.num_stacks in the NBEATSModel. Also, a few mistakes in API reference docs [#1103](https://github.com/unit8co/darts/pull/1103) by [Rijk van der Meulen](https://github.com/rijkvandermeulen)
-=======
 - Implemented the min_train_series_length method for the FourTheta and Theta models that overwrites the minimum default of 3 training samples by 2*seasonal_period when appropriate [#1101](https://github.com/unit8co/darts/pull/1101) by [Rijk van der Meulen](https://github.com/rijkvandermeulen)
->>>>>>> 5ef13ba5
 
 [Full Changelog](https://github.com/unit8co/darts/compare/0.20.0...master)
 
