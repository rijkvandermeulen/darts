"""
Regression Model
----------------
A `RegressionModel` forecasts future values of a target series based on

* The target series (past lags only)

* An optional past_covariates series (past lags only)

* An optional future_covariates series (possibly past and future lags)

* Available static covariates


The regression models are learned in a supervised way, and they can wrap around any "scikit-learn like" regression model
acting on tabular data having ``fit()`` and ``predict()`` methods.

Darts also provides :class:`LinearRegressionModel` and :class:`RandomForest`, which are regression models
wrapping around scikit-learn linear regression and random forest regression, respectively.

Behind the scenes this model is tabularizing the time series data to make it work with regression models.

The lags can be specified either using an integer - in which case it represents the _number_ of (past or future) lags
to take into consideration, or as a list - in which case the lags have to be enumerated (strictly negative values
denoting past lags and positive values including 0 denoting future lags).
When static covariates are present, they are appended to the lagged features. When multiple time series are passed,
if their static covariates do not have the same size, the shorter ones are padded with 0 valued features.
"""
from collections import OrderedDict
from typing import List, Optional, Sequence, Tuple, Union

import numpy as np
from sklearn.linear_model import LinearRegression

from darts.logging import get_logger, raise_if, raise_if_not, raise_log
from darts.models.forecasting.forecasting_model import GlobalForecastingModel
from darts.timeseries import TimeSeries
from darts.utils.data.tabularization import create_lagged_training_data
from darts.utils.multioutput import MultiOutputRegressor
from darts.utils.utils import (
    _check_quantiles,
    get_single_series,
    seq2series,
    series2seq,
)

logger = get_logger(__name__)

try:
    from catboost import CatBoostRegressor
except ModuleNotFoundError:
    logger.warning(
        "The catboost module could not be imported. "
        "To enable support for CatBoostRegressor, "
        "follow the instruction in the README: "
        "https://github.com/unit8co/darts/blob/master/INSTALL.md"
    )


class RegressionModel(GlobalForecastingModel):
    def __init__(
        self,
        lags: Union[int, list] = None,
        lags_past_covariates: Union[int, List[int]] = None,
        lags_future_covariates: Union[Tuple[int, int], List[int]] = None,
        output_chunk_length: int = 1,
        add_encoders: Optional[dict] = None,
        model=None,
        multi_models: Optional[bool] = True,
    ):
        """Regression Model
        Can be used to fit any scikit-learn-like regressor class to predict the target time series from lagged values.

        Parameters
        ----------
        lags
            Lagged target values used to predict the next time step. If an integer is given the last `lags` past lags
            are used (from -1 backward). Otherwise, a list of integers with lags is required (each lag must be < 0).
        lags_past_covariates
            Number of lagged past_covariates values used to predict the next time step. If an integer is given the last
            `lags_past_covariates` past lags are used (inclusive, starting from lag -1). Otherwise a list of integers
            with lags < 0 is required.
        lags_future_covariates
            Number of lagged future_covariates values used to predict the next time step. If a tuple (past, future) is
            given the last `past` lags in the past are used (inclusive, starting from lag -1) along with the first
            `future` future lags (starting from 0 - the prediction time - up to `future - 1` included). Otherwise a list
            of integers with lags is required.
        output_chunk_length
            Number of time steps predicted at once by the internal regression model. Does not have to equal the forecast
            horizon `n` used in `predict()`. However, setting `output_chunk_length` equal to the forecast horizon may
            be useful if the covariates don't extend far enough into the future.
        add_encoders
            A large number of past and future covariates can be automatically generated with `add_encoders`.
            This can be done by adding multiple pre-defined index encoders and/or custom user-made functions that
            will be used as index encoders. Additionally, a transformer such as Darts' :class:`Scaler` can be added to
            transform the generated covariates. This happens all under one hood and only needs to be specified at
            model creation.
            Read :meth:`SequentialEncoder <darts.dataprocessing.encoders.SequentialEncoder>` to find out more about
            ``add_encoders``. Default: ``None``. An example showing some of ``add_encoders`` features:

            .. highlight:: python
            .. code-block:: python

                add_encoders={
                    'cyclic': {'future': ['month']},
                    'datetime_attribute': {'future': ['hour', 'dayofweek']},
                    'position': {'past': ['relative'], 'future': ['relative']},
                    'custom': {'past': [lambda idx: (idx.year - 1950) / 50]},
                    'transformer': Scaler()
                }
            ..
        model
            Scikit-learn-like model with ``fit()`` and ``predict()`` methods. Also possible to use model that doesn't
            support multi-output regression for multivariate timeseries, in which case one regressor
            will be used per component in the multivariate series.
            If None, defaults to: ``sklearn.linear_model.LinearRegression(n_jobs=-1)``.

        multi_models
            If True, a separate model will be trained for each future lag to predict. If False, a single model is
            trained to predict at step 'output_chunk_length' in the future. Default: True.
        """

        super().__init__(add_encoders=add_encoders)

        self.model = model
        self.lags = {}
        self.output_chunk_length = None
        self.input_dim = None
        self.multi_models = multi_models

        # model checks
        if self.model is None:
            self.model = LinearRegression(n_jobs=-1)

        if not callable(getattr(self.model, "fit", None)):
            raise_log(
                Exception("Provided model object must have a fit() method", logger)
            )
        if not callable(getattr(self.model, "predict", None)):
            raise_log(
                Exception("Provided model object must have a predict() method", logger)
            )

        # check lags
        raise_if(
            (lags is None)
            and (lags_future_covariates is None)
            and (lags_past_covariates is None),
            "At least one of `lags`, `lags_future_covariates` or `lags_past_covariates` must be not None.",
        )

        lags_type_checks = [
            (lags, "lags"),
            (lags_past_covariates, "lags_past_covariates"),
        ]

        for _lags, lags_name in lags_type_checks:
            raise_if_not(
                isinstance(_lags, (int, list)) or _lags is None,
                f"`{lags_name}` must be of type int or list. Given: {type(_lags)}.",
            )
            raise_if(
                isinstance(_lags, bool),
                f"`{lags_name}` must be of type int or list, not bool.",
            )

        raise_if_not(
            isinstance(lags_future_covariates, (tuple, list))
            or lags_future_covariates is None,
            f"`lags_future_covariates` must be of type tuple or list. Given: {type(lags_future_covariates)}.",
        )

        if isinstance(lags_future_covariates, tuple):
            raise_if_not(
                len(lags_future_covariates) == 2
                and isinstance(lags_future_covariates[0], int)
                and isinstance(lags_future_covariates[1], int),
                "`lags_future_covariates` tuple must be of length 2, and must contain two integers",
            )
            raise_if(
                isinstance(lags_future_covariates[0], bool)
                or isinstance(lags_future_covariates[1], bool),
                "`lags_future_covariates` tuple must contain integers, not bool",
            )

        # set lags
        if isinstance(lags, int):
            raise_if_not(lags > 0, f"`lags` must be strictly positive. Given: {lags}.")
            # selecting last `lags` lags, starting from position 1 (skipping current, pos 0, the one we want to predict)
            self.lags["target"] = list(range(-lags, 0))
        elif isinstance(lags, list):
            for lag in lags:
                raise_if(
                    not isinstance(lag, int) or (lag >= 0),
                    f"Every element of `lags` must be a strictly negative integer. Given: {lags}.",
                )
            if lags:
                self.lags["target"] = sorted(lags)

        if isinstance(lags_past_covariates, int):
            raise_if_not(
                lags_past_covariates > 0,
                f"`lags_past_covariates` must be an integer > 0. Given: {lags_past_covariates}.",
            )
            self.lags["past"] = list(range(-lags_past_covariates, 0))
        elif isinstance(lags_past_covariates, list):
            for lag in lags_past_covariates:
                raise_if(
                    not isinstance(lag, int) or (lag >= 0),
                    f"Every element of `lags_covariates` must be an integer < 0. Given: {lags_past_covariates}.",
                )
            if lags_past_covariates:
                self.lags["past"] = sorted(lags_past_covariates)

        if isinstance(lags_future_covariates, tuple):
            raise_if_not(
                lags_future_covariates[0] >= 0 and lags_future_covariates[1] >= 0,
                f"`lags_future_covariates` tuple must contain integers >= 0. Given: {lags_future_covariates}.",
            )
            if (
                lags_future_covariates[0] is not None
                and lags_future_covariates[1] is not None
            ):
                if not (
                    lags_future_covariates[0] == 0 and lags_future_covariates[1] == 0
                ):
                    self.lags["future"] = list(
                        range(-lags_future_covariates[0], lags_future_covariates[1])
                    )
        elif isinstance(lags_future_covariates, list):
            for lag in lags_future_covariates:
                raise_if(
                    not isinstance(lag, int) or isinstance(lag, bool),
                    f"Every element of `lags_future_covariates` must be an integer. Given: {lags_future_covariates}.",
                )
            if lags_future_covariates:
                self.lags["future"] = sorted(lags_future_covariates)

        # check and set output_chunk_length
        raise_if_not(
            isinstance(output_chunk_length, int) and output_chunk_length > 0,
            f"output_chunk_length must be an integer greater than 0. Given: {output_chunk_length}",
        )
        self.output_chunk_length = output_chunk_length

        self.pred_dim = self.output_chunk_length if self.multi_models else 1

    @property
    def _model_encoder_settings(
        self,
    ) -> Tuple[int, int, bool, bool, Optional[List[int]], Optional[List[int]]]:
        target_lags = self.lags.get("target", [0])
        lags_past_covariates = self.lags.get("past", None)
        if lags_past_covariates is not None:
            lags_past_covariates = [
                min(lags_past_covariates)
                - int(not self.multi_models) * (self.output_chunk_length - 1),
                max(lags_past_covariates),
            ]
        lags_future_covariates = self.lags.get("future", None)
        if lags_future_covariates is not None:
            lags_future_covariates = [
                min(lags_future_covariates)
                - int(not self.multi_models) * (self.output_chunk_length - 1),
                max(lags_future_covariates),
            ]
        return (
            abs(min(target_lags)),
            self.output_chunk_length,
            lags_past_covariates is not None,
            lags_future_covariates is not None,
            lags_past_covariates,
            lags_future_covariates,
        )

    @property
    def extreme_lags(self):
        min_target_lag = self.lags.get("target")[0] if "target" in self.lags else None
        max_target_lag = self.output_chunk_length
        min_past_cov_lag = self.lags.get("past")[0] if "past" in self.lags else None
        min_future_cov_lag = (
            self.lags.get("future")[0] if "future" in self.lags else None
        )
        max_future_cov_lag = (
            self.lags.get("future")[-1] if "future" in self.lags else None
        )

        return (
            min_target_lag,
            max_target_lag,
            min_past_cov_lag,
            min_future_cov_lag,
            max_future_cov_lag,
        )

    @property
    def min_train_series_length(self) -> int:
        return max(
            3,
            -self.lags["target"][0] + self.output_chunk_length
            if "target" in self.lags
            else self.output_chunk_length,
        )

    def get_multioutput_estimator(self, horizon, target_dim):
        raise_if_not(
            isinstance(self.model, MultiOutputRegressor),
            "The sklearn model is not a MultiOutputRegressor object.",
        )

        return self.model.estimators_[horizon + target_dim]

    def _get_last_prediction_time(self, series, forecast_horizon, overlap_end):
        # overrides the ForecastingModel _get_last_prediction_time, taking care of future lags if any
        extra_shift = max(0, max(lags[-1] for lags in self.lags.values()))

        if overlap_end:
            last_valid_pred_time = series.time_index[-1 - extra_shift]
        else:
            last_valid_pred_time = series.time_index[-forecast_horizon - extra_shift]

        return last_valid_pred_time

    def _create_lagged_data(
        self, target_series, past_covariates, future_covariates, max_samples_per_ts
    ):
        lags = self.lags.get("target")
        lags_past_covariates = self.lags.get("past")
        lags_future_covariates = self.lags.get("future")

        features, labels, _ = create_lagged_training_data(
            target_series=target_series,
            output_chunk_length=self.output_chunk_length,
            past_covariates=past_covariates,
            future_covariates=future_covariates,
            lags=lags,
            lags_past_covariates=lags_past_covariates,
            lags_future_covariates=lags_future_covariates,
            max_samples_per_ts=max_samples_per_ts,
            multi_models=self.multi_models,
            check_inputs=False,
            concatenate=False,
        )

        for i, (X_i, y_i) in enumerate(zip(features, labels)):
            features[i] = X_i[:, :, 0]
            labels[i] = y_i[:, :, 0]

        features = self._add_static_covariates(
            features,
            target_series,
        )

        training_samples = np.concatenate(features, axis=0)
        training_labels = np.concatenate(labels, axis=0)

        return training_samples, training_labels

    def _add_static_covariates(
        self,
        features: Union[np.array, Sequence[np.array]],
        target_series: Union[TimeSeries, Sequence[TimeSeries]],
    ) -> Union[np.array, Sequence[np.array]]:
        """
        Add static covariates to the features' table for RegressionModels.
        Accounts for series with potentially different static covariates by padding with 0 to accomodate for the maximum
        number of available static_covariates in any of the given series in the sequence.

        If no static covariates are provided for a given series, its corresponding features are padded with 0.
        Accounts for the case where the model is trained with series with static covariates and then used to predict
        on series without static covariates by padding with 0 the corresponding features of the series without
        static covariates.

        Parameters
        ----------
        features
            The features' numpy array(s) to which the static covariates will be added. Can either be a lone feature
            matrix or a `Sequence` of feature matrices; in the latter case, static covariates will be appended to
            each feature matrix in this `Sequence`.
        target_series
            The target series from which to read the static covariates.

        Returns
        -------
        features
            The features' array(s) with appended static covariates columns. If the `features` input was passed as a
            `Sequence` of `np.array`s, then a `Sequence` is also returned; if `features` was passed as an `np.array`,
            a `np.array` is returned.
        """

        input_not_list = not isinstance(features, Sequence)
        if input_not_list:
            features = [features]
        target_series = series2seq(target_series)
        # collect static covariates info
        scovs_map = {
            "covs_exist": False,
            "vals": [],  # Stores values of static cov arrays in each timeseries
            "sizes": {},  # Stores sizes of static cov arrays in each timeseries
        }
        for ts in target_series:
            if ts.has_static_covariates:
                scovs_map["covs_exist"] = True
                # Each static covariate either adds 1 extra columns or
                # `n_component` extra columns:
                vals_i = {}
                for name, row in ts.static_covariates.items():
                    vals_i[name] = row
                    scovs_map["sizes"][name] = row.size
                scovs_map["vals"].append(vals_i)
            else:
                scovs_map["vals"].append(None)

        if (
            not scovs_map["covs_exist"]
            and hasattr(self.model, "n_features_in_")
            and (self.model.n_features_in_ is not None)
            and (self.model.n_features_in_ > features[0].shape[1])
        ):
            # for when series in prediction do not have static covariates but some of the training series did
            num_static_components = self.model.n_features_in_ - features[0].shape[1]
            for i, features_i in enumerate(features):
                padding = np.zeros((features_i.shape[0], num_static_components))
                features[i] = np.hstack([features_i, padding])
        elif scovs_map["covs_exist"]:
            scov_width = sum(scovs_map["sizes"].values())
            for i, features_i in enumerate(features):
                vals = scovs_map["vals"][i]
                if vals:
                    scov_arrays = []
                    for name, size in scovs_map["sizes"].items():
                        scov_arrays.append(
                            vals[name] if name in vals else np.zeros((size,))
                        )
                    scov_array = np.concatenate(scov_arrays)
                    scovs = np.broadcast_to(
                        scov_array, (features_i.shape[0], scov_width)
                    )
                else:
                    scovs = np.zeros((features_i.shape[0], scov_width))
                features[i] = np.hstack([features_i, scovs])
        if input_not_list:
            features = features[0]
        return features

    def _fit_model(
        self,
        target_series,
        past_covariates,
        future_covariates,
        max_samples_per_ts,
        **kwargs,
    ):
        """
        Function that fit the model. Deriving classes can override this method for adding additional parameters (e.g.,
        adding validation data), keeping the sanity checks on series performed by fit().
        """

        training_samples, training_labels = self._create_lagged_data(
            target_series,
            past_covariates,
            future_covariates,
            max_samples_per_ts,
        )

        # if training_labels is of shape (n_samples, 1) flatten it to shape (n_samples,)
        if len(training_labels.shape) == 2 and training_labels.shape[1] == 1:
            training_labels = training_labels.ravel()
        self.model.fit(training_samples, training_labels, **kwargs)

    def fit(
        self,
        series: Union[TimeSeries, Sequence[TimeSeries]],
        past_covariates: Optional[Union[TimeSeries, Sequence[TimeSeries]]] = None,
        future_covariates: Optional[Union[TimeSeries, Sequence[TimeSeries]]] = None,
        max_samples_per_ts: Optional[int] = None,
        n_jobs_multioutput_wrapper: Optional[int] = None,
        **kwargs,
    ):
        """
        Fit/train the model on one or multiple series.

        Parameters
        ----------
        series
            TimeSeries or Sequence[TimeSeries] object containing the target values.
        past_covariates
            Optionally, a series or sequence of series specifying past-observed covariates
        future_covariates
            Optionally, a series or sequence of series specifying future-known covariates
        max_samples_per_ts
            This is an integer upper bound on the number of tuples that can be produced
            per time series. It can be used in order to have an upper bound on the total size of the dataset and
            ensure proper sampling. If `None`, it will read all of the individual time series in advance (at dataset
            creation) to know their sizes, which might be expensive on big datasets.
            If some series turn out to have a length that would allow more than `max_samples_per_ts`, only the
            most recent `max_samples_per_ts` samples will be considered.
        n_jobs_multioutput_wrapper
            Number of jobs of the MultiOutputRegressor wrapper to run in parallel. Only used if the model doesn't
            support multi-output regression natively.
        **kwargs
            Additional keyword arguments passed to the `fit` method of the model.
        """
        # guarantee that all inputs are either list of TimeSeries or None
        series = series2seq(series)
        past_covariates = series2seq(past_covariates)
        future_covariates = series2seq(future_covariates)

        self.encoders = self.initialize_encoders()
        if self.encoders.encoding_available:
            past_covariates, future_covariates = self.generate_fit_encodings(
                series=series,
                past_covariates=past_covariates,
                future_covariates=future_covariates,
            )

        if past_covariates is not None:
            self._uses_past_covariates = True
        if future_covariates is not None:
            self._uses_future_covariates = True

        for covs, name in zip([past_covariates, future_covariates], ["past", "future"]):
            raise_if(
                covs is not None and name not in self.lags,
                f"`{name}_covariates` not None in `fit()` method call, but `lags_{name}_covariates` is None in "
                f"constructor.",
            )

            raise_if(
                covs is None and name in self.lags,
                f"`{name}_covariates` is None in `fit()` method call, but `lags_{name}_covariates` is not None in "
                "constructor.",
            )

        # saving the dims of all input series to check at prediction time
        self.input_dim = {
            "target": series[0].width,
            "past": past_covariates[0].width if past_covariates else None,
            "future": future_covariates[0].width if future_covariates else None,
        }

        # if multi-output regression
        if not series[0].is_univariate or (
            self.output_chunk_length > 1 and self.multi_models
        ):
            # and model isn't wrapped already
            if not isinstance(self.model, MultiOutputRegressor):
                # check whether model supports multi-output regression natively
                if not (
                    callable(getattr(self.model, "_get_tags", None))
                    and isinstance(self.model._get_tags(), dict)
                    and self.model._get_tags().get("multioutput")
                ):
                    # if not, wrap model with MultiOutputRegressor
                    self.model = MultiOutputRegressor(
                        self.model, n_jobs=n_jobs_multioutput_wrapper
                    )
                elif isinstance(self.model, CatBoostRegressor):
                    if (
                        self.model.get_params()["loss_function"]
                        == "RMSEWithUncertainty"
                    ):
                        self.model = MultiOutputRegressor(
                            self.model, n_jobs=n_jobs_multioutput_wrapper
                        )

        # warn if n_jobs_multioutput_wrapper was provided but not used
        if (
            not isinstance(self.model, MultiOutputRegressor)
            and n_jobs_multioutput_wrapper is not None
        ):
            logger.warning("Provided `n_jobs_multioutput_wrapper` wasn't used.")

        super().fit(
            series=seq2series(series),
            past_covariates=seq2series(past_covariates),
            future_covariates=seq2series(future_covariates),
        )

        self._fit_model(
            series, past_covariates, future_covariates, max_samples_per_ts, **kwargs
        )

        return self

    def predict(
        self,
        n: int,
        series: Optional[Union[TimeSeries, Sequence[TimeSeries]]] = None,
        past_covariates: Optional[Union[TimeSeries, Sequence[TimeSeries]]] = None,
        future_covariates: Optional[Union[TimeSeries, Sequence[TimeSeries]]] = None,
        num_samples: int = 1,
        verbose: bool = False,
        **kwargs,
    ) -> Union[TimeSeries, Sequence[TimeSeries]]:
        """Forecasts values for `n` time steps after the end of the series.

        Parameters
        ----------
        n : int
            Forecast horizon - the number of time steps after the end of the series for which to produce predictions.
        series : TimeSeries or list of TimeSeries, optional
            Optionally, one or several input `TimeSeries`, representing the history of the target series whose future
            is to be predicted. If specified, the method returns the forecasts of these series. Otherwise, the method
            returns the forecast of the (single) training series.
        past_covariates : TimeSeries or list of TimeSeries, optional
            Optionally, the past-observed covariates series needed as inputs for the model.
            They must match the covariates used for training in terms of dimension and type.
        future_covariates : TimeSeries or list of TimeSeries, optional
            Optionally, the future-known covariates series needed as inputs for the model.
            They must match the covariates used for training in terms of dimension and type.
        num_samples : int, default: 1
            Currently this parameter is ignored for regression models.
        **kwargs : dict, optional
            Additional keyword arguments passed to the `predict` method of the model. Only works with
            univariate target series.
        """
        raise_if(
            not self._is_probabilistic() and num_samples > 1,
            "`num_samples > 1` is only supported for probabilistic models.",
            logger,
        )

        if series is None:
            # then there must be a single TS, and that was saved in super().fit as self.training_series
            raise_if(
                self.training_series is None,
                "Input series has to be provided after fitting on multiple series.",
            )
            series = self.training_series

        called_with_single_series = True if isinstance(series, TimeSeries) else False

        # guarantee that all inputs are either list of TimeSeries or None
        series = series2seq(series)
        past_covariates = series2seq(past_covariates)
        future_covariates = series2seq(future_covariates)

        if self.encoders.encoding_available:
            past_covariates, future_covariates = self.generate_predict_encodings(
                n=n,
                series=series,
                past_covariates=past_covariates,
                future_covariates=future_covariates,
            )

        if past_covariates is None and self.past_covariate_series is not None:
            past_covariates = series2seq(self.past_covariate_series)
        if future_covariates is None and self.future_covariate_series is not None:
            future_covariates = series2seq(self.future_covariate_series)

        super().predict(n, series, past_covariates, future_covariates, num_samples)

        # check that the input sizes of the target series and covariates match
        pred_input_dim = {
            "target": series[0].width,
            "past": past_covariates[0].width if past_covariates else None,
            "future": future_covariates[0].width if future_covariates else None,
        }
        raise_if_not(
            pred_input_dim == self.input_dim,
            f"The number of components of the target series and the covariates provided for prediction doesn't "
            f"match the number of components of the target series and the covariates this model has been "
            f"trained on.\n"
            f"Provided number of components for prediction: {pred_input_dim}\n"
            f"Provided number of components for training: {self.input_dim}",
        )

        # prediction preprocessing
        covariates = {
            "past": (past_covariates, self.lags.get("past")),
            "future": (future_covariates, self.lags.get("future")),
        }

        # prepare one_shot shift and step
        if self.multi_models:
            shift = 0
            step = self.output_chunk_length
        else:
            shift = self.output_chunk_length - 1
            step = 1

        # dictionary containing covariate data over time span required for prediction
        covariate_matrices = {}
        # dictionary containing covariate lags relative to minimum covariate lag
        relative_cov_lags = {}
        for cov_type, (covs, lags) in covariates.items():
            if covs is None:
                continue

            relative_cov_lags[cov_type] = np.array(lags) - lags[0]
            covariate_matrices[cov_type] = []
            for idx, (ts, cov) in enumerate(zip(series, covs)):
                # how many steps to go back from end of target series for start of covariates
                steps_back = -(min(lags) + 1) + shift
                lags_diff = max(lags) - min(lags) + 1
                # over how many steps the covariates range
                n_steps = lags_diff + max(0, n - self.output_chunk_length) + shift

                # calculate first and last required covariate time steps
                start_ts = ts.end_time() - ts.freq * steps_back
                end_ts = start_ts + ts.freq * (n_steps - 1)

                # check for sufficient covariate data
                if not (cov.start_time() <= start_ts and cov.end_time() >= end_ts):
                    raise_log(
                        ValueError(
                            f"The corresponding {cov_type}_covariate of the series at index {idx} isn't sufficiently "
                            f"long. Given horizon `n={n}`, `min(lags_{cov_type}_covariates)={lags[0]}`, "
                            f"`max(lags_{cov_type}_covariates)={lags[-1]}` and "
                            f"`output_chunk_length={self.output_chunk_length}`, the {cov_type}_covariate has to range "
                            f"from {start_ts} until {end_ts} (inclusive), but it ranges only from {cov.start_time()} "
                            f"until {cov.end_time()}."
                        ),
                        logger=logger,
                    )

                # use slice() instead of [] as for integer-indexed series [] does not act on time index
                # for range indexes, we make the end timestamp inclusive here
                end_ts = end_ts + ts.freq if ts.has_range_index else end_ts
                covariate_matrices[cov_type].append(
                    cov.slice(start_ts, end_ts).values(copy=False)
                )

            covariate_matrices[cov_type] = np.stack(covariate_matrices[cov_type])

        series_matrix = None
        if "target" in self.lags:
            series_matrix = np.stack(
                [
                    ts.values(copy=False)[self.lags["target"][0] - shift :, :]
                    for ts in series
                ]
            )

        # repeat series_matrix to shape (num_samples * num_series, n_lags, n_components)
        # [series 0 sample 0, series 0 sample 1, ..., series n sample k]
        series_matrix = np.repeat(series_matrix, num_samples, axis=0)

        # same for covariate matrices
        for cov_type, data in covariate_matrices.items():
            covariate_matrices[cov_type] = np.repeat(data, num_samples, axis=0)
        # prediction
        predictions = []
        last_step_shift = 0

        # t_pred indicates the number of time steps after the first prediction
        for t_pred in range(0, n, step):
            # in case of autoregressive forecast `(t_pred > 0)` and if `n` is not a round multiple of `step`,
            # we have to step back `step` from `n` in the last iteration
            if 0 < n - t_pred < step and t_pred > 0:
                last_step_shift = t_pred - (n - step)
                t_pred = n - step

            np_X = []
            # retrieve target lags
            if "target" in self.lags:
                if predictions:
                    series_matrix = np.concatenate(
                        [series_matrix, predictions[-1]], axis=1
                    )
                np_X.append(
                    series_matrix[
                        :,
                        [
                            lag - (shift + last_step_shift)
                            for lag in self.lags["target"]
                        ],
                    ].reshape(len(series) * num_samples, -1)
                )
            # retrieve covariate lags, enforce order (dict only preserves insertion order for python 3.6+)
            for cov_type in ["past", "future"]:
                if cov_type in covariate_matrices:
                    np_X.append(
                        covariate_matrices[cov_type][
                            :, relative_cov_lags[cov_type] + t_pred
                        ].reshape(len(series) * num_samples, -1)
                    )

            # concatenate retrieved lags
            X = np.concatenate(np_X, axis=1)
            # Need to split up `X` into three equally-sized sub-blocks
            # corresponding to each timeseries in `series`, so that
            # static covariates can be added to each block; valid since
            # each block contains same number of observations:
            X_blocks = np.split(X, len(series), axis=0)
            X_blocks = self._add_static_covariates(X_blocks, series)
            X = np.concatenate(X_blocks, axis=0)

            # X has shape (n_series * n_samples, n_regression_features)
            prediction = self._predict_and_sample(X, num_samples, **kwargs)
            # prediction shape (n_series * n_samples, output_chunk_length, n_components)
            # append prediction to final predictions
            predictions.append(prediction[:, last_step_shift:])

        # concatenate and use first n points as prediction
        predictions = np.concatenate(predictions, axis=1)[:, :n]

        # bring into correct shape: (n_series, output_chunk_length, n_components, n_samples)
        predictions = np.moveaxis(
            predictions.reshape(len(series), num_samples, n, -1), 1, -1
        )
        # build time series from the predicted values starting after end of series
        predictions = [
            self._build_forecast_series(row, input_tgt)
            for row, input_tgt in zip(predictions, series)
        ]

        return predictions[0] if called_with_single_series else predictions

    def _predict_and_sample(
        self, x: np.ndarray, num_samples: int, **kwargs
    ) -> np.ndarray:
        prediction = self.model.predict(x, **kwargs)
        k = x.shape[0]

        return prediction.reshape(k, self.pred_dim, -1)

    def __str__(self):
        return self.model.__str__()

    @staticmethod
    def _supports_static_covariates() -> bool:
        return True


class _LikelihoodMixin:
    """
    A class containing functions supporting quantile, poisson and gaussian regression, to be used as a mixin for some
    `RegressionModel` subclasses.
    """

    @staticmethod
    def _check_likelihood(likelihood, available_likelihoods):
        raise_if_not(
            likelihood in available_likelihoods,
            f"If likelihood is specified it must be one of {available_likelihoods}",
        )

    @staticmethod
    def _get_model_container():
        return _QuantileModelContainer()

    @staticmethod
    def _prepare_quantiles(quantiles):
        if quantiles is None:
            quantiles = [
                0.01,
                0.05,
                0.1,
                0.25,
                0.5,
                0.75,
                0.9,
                0.95,
                0.99,
            ]
        else:
            quantiles = sorted(quantiles)
            _check_quantiles(quantiles)
        median_idx = quantiles.index(0.5)

        return quantiles, median_idx

    def _predict_quantiles(
        self, x: np.ndarray, num_samples: int, **kwargs
    ) -> np.ndarray:
        """
        X is of shape (n_series * n_samples, n_regression_features)
        """
        k = x.shape[0]

        if num_samples == 1:
            # return median
            fitted = self._model_container[0.5]
            return fitted.predict(x, **kwargs).reshape(k, self.pred_dim, -1)

        model_outputs = []
        for quantile, fitted in self._model_container.items():
            self.model = fitted
            # model output has shape (n_series * n_samples, output_chunk_length, n_components)
            model_output = fitted.predict(x, **kwargs).reshape(k, self.pred_dim, -1)
            model_outputs.append(model_output)
        model_outputs = np.stack(model_outputs, axis=-1)
        # model_outputs has shape (n_series * n_samples, output_chunk_length, n_components, n_quantiles)

        sampled = self._quantile_sampling(model_outputs)

        # sampled has shape (n_series * n_samples, output_chunk_length, n_components)

        return sampled

    def _predict_normal(self, x: np.ndarray, num_samples: int, **kwargs) -> np.ndarray:
        """Method intended for CatBoost's RMSEWithUncertainty loss. Returns samples
        computed from double-valued inputs [mean, variance].
        X is of shape (n_series * n_samples, n_regression_features)
        """
        k = x.shape[0]

        # model_output shape:
        # if univariate & output_chunk_length = 1: (num_samples, 2)
        # else: (2, num_samples, n_components * output_chunk_length)
        # where the axis with 2 dims is mu, sigma
        model_output = self.model.predict(x, **kwargs)
        output_dim = len(model_output.shape)

        # deterministic case: we return the mean only
        if num_samples == 1:
            # univariate & single-chunk output
            if output_dim <= 2:
                output_slice = model_output[:, 0]
            else:
                output_slice = model_output[0, :, :]

            return output_slice.reshape(k, self.pred_dim, -1)

        # probabilistic case
        # univariate & single-chunk output
        if output_dim <= 2:
            # embedding well shaped 2D output into 3D
            model_output = np.expand_dims(model_output, axis=0)

        else:
            # we transpose to get mu, sigma couples on last axis
            # shape becomes: (n_components * output_chunk_length, num_samples, 2)
            model_output = model_output.transpose()

        return self._normal_sampling(model_output, num_samples)

    def _normal_sampling(self, model_output: np.ndarray, n_samples: int) -> np.ndarray:
        """Sampling method for CatBoost's [mean, variance] output.
        model_output is of shape (n_components * output_chunk_length, n_samples, 2),
        where the last 2 dimensions are mu and sigma.
        """
        shape = model_output.shape
        chunk_len = self.pred_dim

        # treating each component separately
        mu_sigma_list = [model_output[i, :, :] for i in range(shape[0])]

        list_of_samples = [
            self._rng.normal(
                mu_sigma[:, 0],  # mean vector
                mu_sigma[:, 1],  # diagonal covariance matrix
            )
            for mu_sigma in mu_sigma_list
        ]

        samples_transposed = np.array(list_of_samples).transpose()
        samples_reshaped = samples_transposed.reshape(n_samples, chunk_len, -1)

        return samples_reshaped

    def _predict_poisson(self, x: np.ndarray, num_samples: int, **kwargs) -> np.ndarray:
        """
        X is of shape (n_series * n_samples, n_regression_features)
        """
        k = x.shape[0]

        model_output = self.model.predict(x, **kwargs).reshape(k, self.pred_dim, -1)
        if num_samples == 1:
            return model_output

        return self._poisson_sampling(model_output)

    def _poisson_sampling(self, model_output: np.ndarray) -> np.ndarray:
        """
        Model_output is of shape (n_series * n_samples, output_chunk_length, n_components)
        """

        return self._rng.poisson(lam=model_output).astype(float)

    def _quantile_sampling(self, model_output: np.ndarray) -> np.ndarray:
        """
        Sample uniformly between [0, 1] (for each batch example) and return the linear interpolation between the fitted
        quantiles closest to the sampled value.

        model_output is of shape (batch_size, n_timesteps, n_components, n_quantiles)
        """
        num_samples, n_timesteps, n_components, n_quantiles = model_output.shape

        # obtain samples
        probs = self._rng.uniform(
            size=(
                num_samples,
                n_timesteps,
                n_components,
                1,
            )
        )

        # add dummy dim
        probas = np.expand_dims(probs, axis=-2)

        # tile and transpose
        p = np.tile(probas, (1, 1, 1, n_quantiles, 1)).transpose((0, 1, 2, 4, 3))

        # prepare quantiles
        tquantiles = np.array(self.quantiles).reshape((1, 1, 1, -1))

        # calculate index of the largest quantile smaller than the sampled value
        left_idx = np.sum(p > tquantiles, axis=-1)

        # obtain index of the smallest quantile larger than the sampled value
        right_idx = left_idx + 1

        # repeat the model output on the edges
        repeat_count = [1] * n_quantiles
        repeat_count[0] = 2
        repeat_count[-1] = 2
        repeat_count = np.array(repeat_count)
        shifted_output = np.repeat(model_output, repeat_count, axis=-1)

        # obtain model output values corresponding to the quantiles left and right of the sampled value
        left_value = np.take_along_axis(shifted_output, left_idx, axis=-1)
        right_value = np.take_along_axis(shifted_output, right_idx, axis=-1)

        # add 0 and 1 to quantiles
        ext_quantiles = [0.0] + self.quantiles + [1.0]
        expanded_q = np.tile(np.array(ext_quantiles), left_idx.shape)

        # calculate closest quantiles to the sampled value
        left_q = np.take_along_axis(expanded_q, left_idx, axis=-1)
        right_q = np.take_along_axis(expanded_q, right_idx, axis=-1)

        # linear interpolation
        weights = (probs - left_q) / (right_q - left_q)
        inter = left_value + weights * (right_value - left_value)

        return inter.squeeze(-1)


class _QuantileModelContainer(OrderedDict):
    def __init__(self):
<<<<<<< HEAD
        super().__init__()

    def __str__(self):
        return f"_QuantileModelContainer(quantiles={list(self.keys())})"


class RegressionModelWithCategoricalCovariates(RegressionModel):
    def __init__(
        self,
        lags: Union[int, list] = None,
        lags_past_covariates: Union[int, List[int]] = None,
        lags_future_covariates: Union[Tuple[int, int], List[int]] = None,
        output_chunk_length: int = 1,
        add_encoders: Optional[dict] = None,
        model=None,
        multi_models: Optional[bool] = True,
        categorical_past_covariates: Optional[Union[str, List[str]]] = None,
        categorical_future_covariates: Optional[Union[str, List[str]]] = None,
        categorical_static_covariates: Optional[Union[str, List[str]]] = None,
    ):
        """
        Extension of `RegressionModel` for regression models that support categorical covariates.

        Parameters
        ----------
        lags
            Lagged target values used to predict the next time step. If an integer is given the last `lags` past lags
            are used (from -1 backward). Otherwise, a list of integers with lags is required (each lag must be < 0).
        lags_past_covariates
            Number of lagged past_covariates values used to predict the next time step. If an integer is given the last
            `lags_past_covariates` past lags are used (inclusive, starting from lag -1). Otherwise a list of integers
            with lags < 0 is required.
        lags_future_covariates
            Number of lagged future_covariates values used to predict the next time step. If a tuple (past, future) is
            given the last `past` lags in the past are used (inclusive, starting from lag -1) along with the first
            `future` future lags (starting from 0 - the prediction time - up to `future - 1` included). Otherwise a list
            of integers with lags is required.
        output_chunk_length
            Number of time steps predicted at once by the internal regression model. Does not have to equal the forecast
            horizon `n` used in `predict()`. However, setting `output_chunk_length` equal to the forecast horizon may
            be useful if the covariates don't extend far enough into the future.
        add_encoders
            A large number of past and future covariates can be automatically generated with `add_encoders`.
            This can be done by adding multiple pre-defined index encoders and/or custom user-made functions that
            will be used as index encoders. Additionally, a transformer such as Darts' :class:`Scaler` can be added to
            transform the generated covariates. This happens all under one hood and only needs to be specified at
            model creation.
            Read :meth:`SequentialEncoder <darts.dataprocessing.encoders.SequentialEncoder>` to find out more about
            ``add_encoders``. Default: ``None``. An example showing some of ``add_encoders`` features:

            .. highlight:: python
            .. code-block:: python

                add_encoders={
                    'cyclic': {'future': ['month']},
                    'datetime_attribute': {'future': ['hour', 'dayofweek']},
                    'position': {'past': ['relative'], 'future': ['relative']},
                    'custom': {'past': [lambda idx: (idx.year - 1950) / 50]},
                    'transformer': Scaler()
                }
            ..
        model
            Scikit-learn-like model with ``fit()`` and ``predict()`` methods. Also possible to use model that doesn't
            support multi-output regression for multivariate timeseries, in which case one regressor
            will be used per component in the multivariate series.
            If None, defaults to: ``sklearn.linear_model.LinearRegression(n_jobs=-1)``.
        multi_models
            If True, a separate model will be trained for each future lag to predict. If False, a single model is
            trained to predict at step 'output_chunk_length' in the future. Default: True.
        categorical_past_covariates
            Optionally, component name or list of component names specifying the past covariates that should be treated
            as categorical.
        categorical_future_covariates
            Optionally, component name or list of component names specifying the future covariates that should be
            treated as categorical.
        categorical_static_covariates
            Optionally, string or list of strings specifying the static covariates that should be treated as
            categorical.
        """
        super().__init__(
            lags=lags,
            lags_past_covariates=lags_past_covariates,
            lags_future_covariates=lags_future_covariates,
            output_chunk_length=output_chunk_length,
            add_encoders=add_encoders,
            model=model,
            multi_models=multi_models,
        )
        self.categorical_past_covariates = (
            [categorical_past_covariates]
            if isinstance(categorical_past_covariates, str)
            else categorical_past_covariates
        )
        self.categorical_future_covariates = (
            [categorical_future_covariates]
            if isinstance(categorical_future_covariates, str)
            else categorical_future_covariates
        )
        self.categorical_static_covariates = (
            [categorical_static_covariates]
            if isinstance(categorical_static_covariates, str)
            else categorical_static_covariates
        )

    def fit(
        self,
        series: Union[TimeSeries, Sequence[TimeSeries]],
        past_covariates: Optional[Union[TimeSeries, Sequence[TimeSeries]]] = None,
        future_covariates: Optional[Union[TimeSeries, Sequence[TimeSeries]]] = None,
        max_samples_per_ts: Optional[int] = None,
        n_jobs_multioutput_wrapper: Optional[int] = None,
        **kwargs,
    ):
        self._validate_categorical_covariates(
            series=series,
            past_covariates=past_covariates,
            future_covariates=future_covariates,
        )
        super().fit(
            series=series,
            past_covariates=past_covariates,
            future_covariates=future_covariates,
            max_samples_per_ts=max_samples_per_ts,
            n_jobs_multioutput_wrapper=n_jobs_multioutput_wrapper,
            **kwargs,
        )

    @property
    def _categorical_fit_param_name(self) -> str:
        """
        Returns the name of the parameter of the model's `fit` method that specifies the categorical features.
        Can be overridden in subclasses.
        """
        return "categorical_feature"

    def _validate_categorical_covariates(
        self,
        series: Union[TimeSeries, Sequence[TimeSeries]],
        past_covariates: Optional[Union[TimeSeries, Sequence[TimeSeries]]] = None,
        future_covariates: Optional[Union[TimeSeries, Sequence[TimeSeries]]] = None,
    ) -> None:
        """
        Checks that the categorical covariates are valid. Specifically, checks that the categorical covariates
        of the model are a subset of all covariates.

        Parameters
        ----------
        series
            TimeSeries or Sequence[TimeSeries] object containing the target values.
        past_covariates
            Optionally, a series or sequence of series specifying past-observed covariates
        future_covariates
            Optionally, a series or sequence of series specifying future-known covariates
        """
        for categorical_covariates, covariates, cov_type in zip(
            [self.categorical_past_covariates, self.categorical_future_covariates],
            [past_covariates, future_covariates],
            ["past_covariates", "future_covariates"],
        ):
            if categorical_covariates:
                if not covariates:
                    raise_log(
                        ValueError(
                            f"`categorical_{cov_type}` were declared at model creation but no "
                            f"`{cov_type}` are passed to the `fit()` call."
                        ),
                    )
                s = get_single_series(covariates)
                if not set(categorical_covariates).issubset(set(s.components)):
                    raise_log(
                        ValueError(
                            f"Some `categorical_{cov_type}` components "
                            f"({set(categorical_covariates) - set(s.components)}) "
                            f"declared at model creation are not present in the `{cov_type}` "
                            f"passed to the `fit()` call."
                        )
                    )
        if self.categorical_static_covariates:
            s = get_single_series(series)
            covariates = s.static_covariates
            if not s.has_static_covariates:
                raise_log(
                    ValueError(
                        "`categorical_static_covariates` were declared at model creation but `series`"
                        "passed to the `fit()` call does not contain `static_covariates`."
                    ),
                )
            if not set(self.categorical_static_covariates).issubset(
                set(covariates.columns)
            ):
                raise_log(
                    ValueError(
                        f"Some `categorical_static_covariates` components "
                        f"({set(self.categorical_static_covariates) - set(covariates.columns)}) "
                        f"declared at model creation are not present in the series' `static_covariates` "
                        f"passed to the `fit()` call."
                    )
                )

    def _get_categorical_features(
        self,
        series: Union[List[TimeSeries], TimeSeries],
        past_covariates: Optional[Union[List[TimeSeries], TimeSeries]] = None,
        future_covariates: Optional[Union[List[TimeSeries], TimeSeries]] = None,
    ) -> Tuple[List[int], List[str]]:
        """
        Returns the indices and column names of the categorical features in the regression model.

        Steps:
        1. Get the list of features used in the model. We keep the creation order of the different lags/features
            in create_lagged_data.
        2. Get the indices of the categorical features in the list of features.
        """

        categorical_covariates = (
            (
                self.categorical_past_covariates
                if self.categorical_past_covariates
                else []
            )
            + (
                self.categorical_future_covariates
                if self.categorical_future_covariates
                else []
            )
            + (
                self.categorical_static_covariates
                if self.categorical_static_covariates
                else []
            )
        )

        if not categorical_covariates:
            return [], []
        else:
            target_ts = get_single_series(series)
            past_covs_ts = get_single_series(past_covariates)
            fut_covs_ts = get_single_series(future_covariates)

            # We keep the creation order of the different lags/features in create_lagged_data
            feature_list = (
                [
                    f"target_{component}_lag{lag}"
                    for lag in self.lags.get("target", [])
                    for component in target_ts.components
                ]
                + [
                    f"past_cov_{component}_lag{lag}"
                    for lag in self.lags.get("past", [])
                    for component in past_covs_ts.components
                ]
                + [
                    f"fut_cov_{component}_lag{lag}"
                    for lag in self.lags.get("future", [])
                    for component in fut_covs_ts.components
                ]
                + (
                    list(target_ts.static_covariates.columns)
                    if target_ts.has_static_covariates
                    # if isinstance(target_ts.static_covariates, pd.DataFrame)
                    else []
                )
            )

            indices = [
                i
                for i, col in enumerate(feature_list)
                for cat in categorical_covariates
                if cat and cat in col
            ]
            col_names = [feature_list[i] for i in indices]

            return indices, col_names

    def _fit_model(
        self,
        target_series,
        past_covariates,
        future_covariates,
        max_samples_per_ts,
        **kwargs,
    ):
        """
        Custom fit function for `RegressionModelWithCategoricalCovariates` models, adding logic to let the model
        handle categorical features directly.
        """

        training_samples, training_labels = self._create_lagged_data(
            target_series,
            past_covariates,
            future_covariates,
            max_samples_per_ts,
        )

        # if training_labels is of shape (n_samples, 1) flatten it to shape (n_samples,)
        if len(training_labels.shape) == 2 and training_labels.shape[1] == 1:
            training_labels = training_labels.ravel()

        cat_col_indices, _ = self._get_categorical_features(
            target_series,
            past_covariates,
            future_covariates,
        )

        kwargs[self._categorical_fit_param_name] = cat_col_indices
        super()._fit_model(
            target_series=target_series,
            past_covariates=past_covariates,
            future_covariates=future_covariates,
            max_samples_per_ts=max_samples_per_ts,
            **kwargs,
        )
=======
        super().__init__()
>>>>>>> 28d3e2ae
<|MERGE_RESOLUTION|>--- conflicted
+++ resolved
@@ -1032,11 +1032,7 @@
 
 class _QuantileModelContainer(OrderedDict):
     def __init__(self):
-<<<<<<< HEAD
         super().__init__()
-
-    def __str__(self):
-        return f"_QuantileModelContainer(quantiles={list(self.keys())})"
 
 
 class RegressionModelWithCategoricalCovariates(RegressionModel):
@@ -1344,7 +1340,4 @@
             future_covariates=future_covariates,
             max_samples_per_ts=max_samples_per_ts,
             **kwargs,
-        )
-=======
-        super().__init__()
->>>>>>> 28d3e2ae
+        )