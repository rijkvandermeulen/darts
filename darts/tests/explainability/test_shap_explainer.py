--- conflicted
+++ resolved
@@ -577,7 +577,7 @@
             target_component="power",
         )
         self.assertTrue(isinstance(fplot, shap.plots._force.BaseVisualizer))
-<<<<<<< HEAD
+        plt.close()
 
     def test_feature_values_align_with_input(self):
         model = LightGBMModel(
@@ -651,7 +651,4 @@
                 horizon=1, component="power"
             ),
             shap.Explanation,
-        )
-=======
-        plt.close()
->>>>>>> 7abb8729
+        )